--- conflicted
+++ resolved
@@ -68,14 +68,10 @@
 |`CONCAT_WS(sep, ...)`|Concatenate any group of fields into a single string. The first argument is the separator for the rest of the arguments. The separator is added between the strings to be concatenated. The separator can be a string, as can the rest of the arguments. If the separator is NULL, the result is NULL.|
 |`CONNECTION_ID()`|Return the current connection ID.|
 |`COUNT(expr)`| Returns a count of the number of non-NULL values of expr in the rows retrieved by a SELECT statement.|
-<<<<<<< HEAD
 |`DATE_ADD(date, interval)`|Adds the interval to the given date.|
 |`DATE_SUB(date, interval)`|Subtracts the interval from the given date.|
-|`DAY(date)`|Returns the day of the given date.|
-=======
 |`DAY(date)`|Synonym for DAYOFMONTH().|
 |`DAYOFMONTH(date)`|Return the day of the month (0-31).|
->>>>>>> be1f7a1b
 |`DAYOFWEEK(date)`|Returns the day of the week of the given date.|
 |`DAYOFYEAR(date)`|Returns the day of the year of the given date.|
 |`FLOOR(number)`|Return the largest integer value that is less than or equal to `number`.|
