--- conflicted
+++ resolved
@@ -67,7 +67,6 @@
 		}},
 	},
 	{
-<<<<<<< HEAD
 		Query:    `SELECT ST_ASWKT(p) from point_table`,
 		Expected: []sql.Row{{"POINT(1 2)"}},
 	},
@@ -97,7 +96,8 @@
 	{
 		Query:    `SELECT ST_GEOMFROMTEXT(ST_ASWKT(POLYGON(LINESTRING(POINT(1.2, 3.4),POINT(2.5, -6.7),POINT(33, 44),POINT(1.2,3.4)))))`,
 		Expected: []sql.Row{{sql.Polygon{Lines: []sql.Linestring{{Points: []sql.Point{{1.2, 3.4}, {2.5, -6.7}, {33, 44}, {1.2, 3.4}}}}}}},
-=======
+	},
+	{
 		Query:    `SELECT ST_X(POINT(1,2))`,
 		Expected: []sql.Row{{1.0}},
 	},
@@ -132,7 +132,6 @@
 	{
 		Query:    `SELECT ST_Y(p) from point_table`,
 		Expected: []sql.Row{{2.0}},
->>>>>>> 109d0c75
 	},
 }
 
